/*
 * ElevationMap.cpp
 *
 *  Created on: Feb 5, 2014
 *      Author: Péter Fankhauser
 *	 Institute: ETH Zurich, ANYbotics
 */

#include <cmath>
#include <chrono>
#include <cstring>

#include <Eigen/Dense>

#include "elevation_mapping/ElevationMap.hpp"
#include "elevation_mapping/ElevationMapFunctors.hpp"
#include "elevation_mapping/PointXYZRGBConfidenceRatio.hpp"
#include "elevation_mapping/WeightedEmpiricalCumulativeDistributionFunction.hpp"

#include "drake/common/text_logging.h"

namespace {
/**
 * Store an unsigned integer value in a float
 * @param input integer
 * @return A float with the bit pattern of the input integer
 */
float intAsFloat(const uint32_t input) {
  float output{std::nanf("1")};
  std::memcpy(&output, &input, sizeof(uint32_t));
  return output;
}
}  // namespace

namespace elevation_mapping {

ElevationMap::ElevationMap(const std::string& parameter_yaml)
    : rawMap_({
        "elevation",
        "variance",
        "horizontal_variance_x",
        "horizontal_variance_y",
        "horizontal_variance_xy",
        "color",
        "time",
        "dynamic_time",
        "lowest_scan_point",
        "sensor_x_at_lowest_scan",
        "sensor_y_at_lowest_scan",
        "sensor_z_at_lowest_scan"
      }),
      fusedMap_({"elevation", "upper_bound", "lower_bound", "color"}),
      hasUnderlyingMap_(false) {

  // Should be copy-constructable or Cloneable to be used as a Drake
  // AbstractState. If memory allocation proves to be a pain-point,
  // might need to rethink this strategy  but for now we will
  // just require that the default copy constructor exists.
  static_assert(std::is_copy_constructible_v<ElevationMap>);
  static_assert(std::is_copy_assignable_v<ElevationMap>);

  if (not parameter_yaml.empty()) {
    bool parameter_loading_success = loadParams(parameter_yaml);
    DRAKE_DEMAND(parameter_loading_success);
  }
  rawMap_.setBasicLayers({"elevation", "variance"});
  fusedMap_.setBasicLayers({"elevation", "upper_bound", "lower_bound"});
  clear();
}

ElevationMap::~ElevationMap() = default;

bool ElevationMap::loadParams(const std::string& parameter_yaml) {
  drake::log()->warn("Param yaml not yet implemented for ElevationMap");
  return true;
}

void ElevationMap::setGeometry(const grid_map::Length& length,
                               const double& resolution,
                               const grid_map::Position& position) {
//  boost::recursive_mutex::scoped_lock scopedLockForRawData(rawMapMutex_);
//  boost::recursive_mutex::scoped_lock scopedLockForFusedData(fusedMapMutex_);
  rawMap_.setGeometry(length, resolution, position);
  fusedMap_.setGeometry(length, resolution, position);
  drake::log()->trace(
      "Elevation map grid resized to {} rows and {} columns",
      rawMap_.getSize()(0),
      rawMap_.getSize()(1)
  );
}
bool ElevationMap::add(const PointCloudType::Ptr pointCloud,
                       Eigen::VectorXf& pointCloudVariances,
                       double timestamp,
                       const drake::math::RigidTransformd& transformationSensorToMap) {
  const Parameters parameters{parameters_};
  if (static_cast<unsigned int>(pointCloud->size()) != static_cast<unsigned int>(pointCloudVariances.size())) {
    drake::log()->error(
        "ElevationMap::add: Size of point cloud {} and variances {} do not agree.",
        (int)pointCloud->size(),
        (int)pointCloudVariances.size()
    );
    return false;
  }

  // Initialization for time calculation.
  const auto methodStartTime = std::chrono::high_resolution_clock::now();
  const float currentTimeSecondsPattern{
    intAsFloat(static_cast<uint32_t>(static_cast<uint64_t>(timestamp)))
  };

//  boost::recursive_mutex::scoped_lock scopedLockForRawData(rawMapMutex_);

  // Update initial time if it is not initialized.
  if (initialTime_ < 0) {
    initialTime_ = timestamp;
  }
  const float scanTimeSinceInitialization = (timestamp - initialTime_);

  // Store references for efficient interation.
  auto& elevationLayer = rawMap_["elevation"];
  auto& varianceLayer = rawMap_["variance"];
  auto& horizontalVarianceXLayer = rawMap_["horizontal_variance_x"];
  auto& horizontalVarianceYLayer = rawMap_["horizontal_variance_y"];
  auto& horizontalVarianceXYLayer = rawMap_["horizontal_variance_xy"];
  auto& colorLayer = rawMap_["color"];
  auto& timeLayer = rawMap_["time"];
  auto& dynamicTimeLayer = rawMap_["dynamic_time"];
  auto& lowestScanPointLayer = rawMap_["lowest_scan_point"];
  auto& sensorXatLowestScanLayer = rawMap_["sensor_x_at_lowest_scan"];
  auto& sensorYatLowestScanLayer = rawMap_["sensor_y_at_lowest_scan"];
  auto& sensorZatLowestScanLayer = rawMap_["sensor_z_at_lowest_scan"];

  std::vector<Eigen::Ref<const grid_map::Matrix>> basicLayers_;
  for (const std::string& layer : rawMap_.getBasicLayers()) {
    basicLayers_.emplace_back(rawMap_.get(layer));
  }

  for (unsigned int i = 0; i < pointCloud->size(); ++i) {
    auto& point = pointCloud->points[i];
    grid_map::Index index;
    grid_map::Position position(point.x, point.y);  // NOLINT(cppcoreguidelines-pro-type-union-access)
    if (!rawMap_.getIndex(position, index)) {
      continue;  // Skip this point if it does not lie within the elevation map.
    }

    auto& elevation = elevationLayer(index(0), index(1));
    auto& variance = varianceLayer(index(0), index(1));
    auto& horizontalVarianceX = horizontalVarianceXLayer(index(0), index(1));
    auto& horizontalVarianceY = horizontalVarianceYLayer(index(0), index(1));
    auto& horizontalVarianceXY = horizontalVarianceXYLayer(index(0), index(1));
    auto& color = colorLayer(index(0), index(1));
    auto& time = timeLayer(index(0), index(1));
    auto& dynamicTime = dynamicTimeLayer(index(0), index(1));
    auto& lowestScanPoint = lowestScanPointLayer(index(0), index(1));
    auto& sensorXatLowestScan = sensorXatLowestScanLayer(index(0), index(1));
    auto& sensorYatLowestScan = sensorYatLowestScanLayer(index(0), index(1));
    auto& sensorZatLowestScan = sensorZatLowestScanLayer(index(0), index(1));

    const float& pointVariance = pointCloudVariances(i);
    bool isValid = std::all_of(basicLayers_.begin(), basicLayers_.end(),
                               [&](Eigen::Ref<const grid_map::Matrix> layer) { return std::isfinite(layer(index(0), index(1))); });
    if (!isValid) {
      // No prior information in elevation map, use measurement.
      elevation = point.z;  // NOLINT(cppcoreguidelines-pro-type-union-access)
      variance = pointVariance;
      horizontalVarianceX = parameters.minHorizontalVariance_;
      horizontalVarianceY = parameters.minHorizontalVariance_;
      horizontalVarianceXY = 0.0;
      grid_map::colorVectorToValue(point.getRGBVector3i(), color);
      continue;
    }

    // Deal with multiple heights in one cell.
    const double mahalanobisDistance = fabs(point.z - elevation) / sqrt(variance);  // NOLINT(cppcoreguidelines-pro-type-union-access)
    if (mahalanobisDistance > parameters.mahalanobisDistanceThreshold_) {
      if (scanTimeSinceInitialization - time <= parameters.scanningDuration_ &&
          elevation > point.z) {  // NOLINT(cppcoreguidelines-pro-type-union-access)
        // Ignore point if measurement is from the same point cloud (time comparison) and
        // if measurement is lower then the elevation in the map.
      } else if (scanTimeSinceInitialization - time <= parameters.scanningDuration_) {
        // If point is higher.
        elevation = parameters.increaseHeightAlpha_ * elevation +
                    (1.0 - parameters.increaseHeightAlpha_) * point.z;  // NOLINT(cppcoreguidelines-pro-type-union-access)
        variance = parameters.increaseHeightAlpha_ * variance + (1.0 - parameters.increaseHeightAlpha_) * pointVariance;
      } else {
        variance += parameters.multiHeightNoise_;
      }
      continue;
    }

    // Store lowest points from scan for visibility checking.
    const float pointHeightPlusUncertainty =
        point.z + 3.0 * sqrt(pointVariance);  // 3 sigma. // NOLINT(cppcoreguidelines-pro-type-union-access)
    if (std::isnan(lowestScanPoint) || pointHeightPlusUncertainty < lowestScanPoint) {
      lowestScanPoint = pointHeightPlusUncertainty;
      const grid_map::Position3 sensorTranslation(transformationSensorToMap.translation());
      sensorXatLowestScan = sensorTranslation.x();
      sensorYatLowestScan = sensorTranslation.y();
      sensorZatLowestScan = sensorTranslation.z();
    }

    // Fuse measurement with elevation map data.
    elevation =
        (variance * point.z + pointVariance * elevation) / (variance + pointVariance);  // NOLINT(cppcoreguidelines-pro-type-union-access)
    variance = (pointVariance * variance) / (pointVariance + variance);
    // TODO(max): Add color fusion.
    grid_map::colorVectorToValue(point.getRGBVector3i(), color);
    time = scanTimeSinceInitialization;
    dynamicTime = currentTimeSecondsPattern;

    // Horizontal variances are reset.
    horizontalVarianceX = parameters.minHorizontalVariance_;
    horizontalVarianceY = parameters.minHorizontalVariance_;
    horizontalVarianceXY = 0.0;
  }

  clean();
  // Point cloud stores time in nanoseconds.
  rawMap_.setTimestamp(1e9 * timestamp);

  double duration = static_cast<std::chrono::duration<double>>(
      std::chrono::high_resolution_clock::now() - methodStartTime
    ).count();
<<<<<<< HEAD
  drake::log()->trace(
=======
  drake::log()->debug(
>>>>>>> 5ac27ad5
      "Raw map has been updated with a new point cloud in {} s.", duration
  );
  return true;
}

bool ElevationMap::update(const grid_map::Matrix& varianceUpdate,
                          const grid_map::Matrix& horizontalVarianceUpdateX,
                          const grid_map::Matrix& horizontalVarianceUpdateY,
                          const grid_map::Matrix& horizontalVarianceUpdateXY,
                          double time) {
//  boost::recursive_mutex::scoped_lock scopedLock(rawMapMutex_);

  const auto& size = rawMap_.getSize();

  if (!((grid_map::Index(varianceUpdate.rows(), varianceUpdate.cols()) == size).all() &&
        (grid_map::Index(horizontalVarianceUpdateX.rows(), horizontalVarianceUpdateX.cols()) == size).all() &&
        (grid_map::Index(horizontalVarianceUpdateY.rows(), horizontalVarianceUpdateY.cols()) == size).all() &&
        (grid_map::Index(horizontalVarianceUpdateXY.rows(), horizontalVarianceUpdateXY.cols()) == size).all())) {
    drake::log()->error("The size of the update matrices does not match.");
    return false;
  }

  rawMap_.get("variance") += varianceUpdate;
  rawMap_.get("horizontal_variance_x") += horizontalVarianceUpdateX;
  rawMap_.get("horizontal_variance_y") += horizontalVarianceUpdateY;
  rawMap_.get("horizontal_variance_xy") += horizontalVarianceUpdateXY;
  clean();
  rawMap_.setTimestamp(1e9 * time);

  return true;
}

bool ElevationMap::fuseAll() {
  drake::log()->debug("Requested to fuse entire elevation map.");
//  boost::recursive_mutex::scoped_lock scopedLock(fusedMapMutex_);
  return fuse(grid_map::Index(0, 0), fusedMap_.getSize());
}

bool ElevationMap::fuseArea(const Eigen::Vector2d& position, const Eigen::Array2d& length) {
  drake::log()->debug(
      "Requested to fuse an area of the elevation map with center at ({}, {}) "
      "and side lengths ({}, {})",
      position[0], position[1], length[0], length[1]
  );

  grid_map::Index topLeftIndex;
  grid_map::Index submapBufferSize;

  // These parameters are not used in this function.
  grid_map::Position submapPosition;
  grid_map::Length submapLength;
  grid_map::Index requestedIndexInSubmap;

//  boost::recursive_mutex::scoped_lock scopedLock(fusedMapMutex_);

  grid_map::getSubmapInformation(topLeftIndex, submapBufferSize, submapPosition, submapLength, requestedIndexInSubmap, position, length,
                                 rawMap_.getLength(), rawMap_.getPosition(), rawMap_.getResolution(), rawMap_.getSize(),
                                 rawMap_.getStartIndex());

  return fuse(topLeftIndex, submapBufferSize);
}

bool ElevationMap::fuse(const grid_map::Index& topLeftIndex, const grid_map::Index& size) {
  drake::log()->debug("Fusing elevation map...");
  // Nothing to do.
  if ((size == 0).any()) {
    return false;
  }

  // Initializations.
  auto methodStartTime = std::chrono::high_resolution_clock::now();

  // Copy raw elevation map data for safe multi-threading.
//  boost::recursive_mutex::scoped_lock scopedLockForRawData(rawMapMutex_);
  auto rawMapCopy = rawMap_;
//  scopedLockForRawData.unlock();

//  boost::recursive_mutex::scoped_lock scopedLock(fusedMapMutex_);

  // More initializations.
  const double halfResolution = fusedMap_.getResolution() / 2.0;
  const float minimalWeight = std::numeric_limits<float>::epsilon() * static_cast<float>(2.0);
  // Conservative cell inclusion for ellipse iterator.
  const double ellipseExtension = M_SQRT2 * fusedMap_.getResolution();

  // Check if there is the need to reset out-dated data.
  if (fusedMap_.getTimestamp() != rawMapCopy.getTimestamp()) {
    resetFusedData();
  }

  // Align fused map with raw map.
  if (rawMapCopy.getPosition() != fusedMap_.getPosition()) {
    fusedMap_.move(rawMapCopy.getPosition());
  }

  // For each cell in requested area.
  for (grid_map::SubmapIterator areaIterator(rawMapCopy, topLeftIndex, size); !areaIterator.isPastEnd(); ++areaIterator) {
    // Check if fusion for this cell has already been done earlier.
    if (fusedMap_.isValid(*areaIterator)) {
      continue;
    }

    if (!rawMapCopy.isValid(*areaIterator)) {
      // This is an empty cell (hole in the map).
      // TODO(max):
      continue;
    }

    // Get size of error ellipse.
    const float& sigmaXsquare = rawMapCopy.at("horizontal_variance_x", *areaIterator);
    const float& sigmaYsquare = rawMapCopy.at("horizontal_variance_y", *areaIterator);
    const float& sigmaXYsquare = rawMapCopy.at("horizontal_variance_xy", *areaIterator);

    Eigen::Matrix2d covarianceMatrix;
    covarianceMatrix << sigmaXsquare, sigmaXYsquare, sigmaXYsquare, sigmaYsquare;
    // 95.45% confidence ellipse which is 2.486-sigma for 2 dof problem.
    // http://www.reid.ai/2012/09/chi-squared-distribution-table-with.html
    const double uncertaintyFactor = 2.486;  // sqrt(6.18)
    Eigen::EigenSolver<Eigen::Matrix2d> solver(covarianceMatrix);
    Eigen::Array2d eigenvalues(solver.eigenvalues().real().cwiseAbs());

    Eigen::Array2d::Index maxEigenvalueIndex{0};
    eigenvalues.maxCoeff(&maxEigenvalueIndex);
    Eigen::Array2d::Index minEigenvalueIndex{0};
    maxEigenvalueIndex == Eigen::Array2d::Index(0) ? minEigenvalueIndex = 1 : minEigenvalueIndex = 0;
    const grid_map::Length ellipseLength =
        2.0 * uncertaintyFactor * grid_map::Length(eigenvalues(maxEigenvalueIndex), eigenvalues(minEigenvalueIndex)).sqrt() +
        ellipseExtension;
    const double ellipseRotation(
        atan2(solver.eigenvectors().col(maxEigenvalueIndex).real()(1), solver.eigenvectors().col(maxEigenvalueIndex).real()(0)));

    // Requested length and position (center) of submap in map.
    grid_map::Position requestedSubmapPosition;
    rawMapCopy.getPosition(*areaIterator, requestedSubmapPosition);
    grid_map::EllipseIterator ellipseIterator(rawMapCopy, requestedSubmapPosition, ellipseLength, ellipseRotation);

    // Prepare data fusion.
    Eigen::ArrayXf means;
    Eigen::ArrayXf weights;
    const unsigned int maxNumberOfCellsToFuse = ellipseIterator.getSubmapSize().prod();
    means.resize(maxNumberOfCellsToFuse);
    weights.resize(maxNumberOfCellsToFuse);
    WeightedEmpiricalCumulativeDistributionFunction<float> lowerBoundDistribution;
    WeightedEmpiricalCumulativeDistributionFunction<float> upperBoundDistribution;

    float maxStandardDeviation = sqrt(eigenvalues(maxEigenvalueIndex));
    float minStandardDeviation = sqrt(eigenvalues(minEigenvalueIndex));
    Eigen::Rotation2Dd rotationMatrix(ellipseRotation);
    std::string maxEigenvalueLayer;
    std::string minEigenvalueLayer;
    if (maxEigenvalueIndex == 0) {
      maxEigenvalueLayer = "horizontal_variance_x";
      minEigenvalueLayer = "horizontal_variance_y";
    } else {
      maxEigenvalueLayer = "horizontal_variance_y";
      minEigenvalueLayer = "horizontal_variance_x";
    }

    // For each cell in error ellipse.
    size_t i = 0;
    for (; !ellipseIterator.isPastEnd(); ++ellipseIterator) {
      if (!rawMapCopy.isValid(*ellipseIterator)) {
        // Empty cell in submap (cannot be center cell because we checked above).
        continue;
      }

      means[i] = rawMapCopy.at("elevation", *ellipseIterator);

      // Compute weight from probability.
      grid_map::Position absolutePosition;
      rawMapCopy.getPosition(*ellipseIterator, absolutePosition);
      Eigen::Vector2d distanceToCenter = (rotationMatrix * (absolutePosition - requestedSubmapPosition)).cwiseAbs();

      float probability1 = cumulativeDistributionFunction(distanceToCenter.x() + halfResolution, 0.0, maxStandardDeviation) -
                           cumulativeDistributionFunction(distanceToCenter.x() - halfResolution, 0.0, maxStandardDeviation);
      float probability2 = cumulativeDistributionFunction(distanceToCenter.y() + halfResolution, 0.0, minStandardDeviation) -
                           cumulativeDistributionFunction(distanceToCenter.y() - halfResolution, 0.0, minStandardDeviation);

      const float weight = std::max(minimalWeight, probability1 * probability2);
      weights[i] = weight;
      const float standardDeviation = sqrt(rawMapCopy.at("variance", *ellipseIterator));
      lowerBoundDistribution.add(means[i] - 2.0 * standardDeviation, weight);
      upperBoundDistribution.add(means[i] + 2.0 * standardDeviation, weight);

      i++;
    }

    if (i == 0) {
      // Nothing to fuse.
      fusedMap_.at("elevation", *areaIterator) = rawMapCopy.at("elevation", *areaIterator);
      fusedMap_.at("lower_bound", *areaIterator) =
          rawMapCopy.at("elevation", *areaIterator) - 2.0 * sqrt(rawMapCopy.at("variance", *areaIterator));
      fusedMap_.at("upper_bound", *areaIterator) =
          rawMapCopy.at("elevation", *areaIterator) + 2.0 * sqrt(rawMapCopy.at("variance", *areaIterator));
      fusedMap_.at("color", *areaIterator) = rawMapCopy.at("color", *areaIterator);
      continue;
    }

    // Fuse.
    means.conservativeResize(i);
    weights.conservativeResize(i);

    float mean = (weights * means).sum() / weights.sum();

    if (!std::isfinite(mean)) {
      drake::log()->error(
          "Something went wrong when fusing the map: Mean = {}", mean
      );
      continue;
    }

    // Add to fused map.
    fusedMap_.at("elevation", *areaIterator) = mean;
    lowerBoundDistribution.compute();
    upperBoundDistribution.compute();
    fusedMap_.at("lower_bound", *areaIterator) = lowerBoundDistribution.quantile(0.01);  // TODO(max):
    fusedMap_.at("upper_bound", *areaIterator) = upperBoundDistribution.quantile(0.99);  // TODO(max):
    // TODO(max): Add fusion of colors.
    fusedMap_.at("color", *areaIterator) = rawMapCopy.at("color", *areaIterator);
  }

  fusedMap_.setTimestamp(rawMapCopy.getTimestamp());

  const auto duration = std::chrono::high_resolution_clock::now() - methodStartTime;
  drake::log()->debug("Elevation map has been fused in {} s.", duration.count());

  return true;
}

bool ElevationMap::clear() {
  // Lock raw and fused map object in different scopes to prevent deadlock.
  {
//    boost::recursive_mutex::scoped_lock scopedLockForRawData(rawMapMutex_);
    rawMap_.clearAll();
    rawMap_.resetTimestamp();
    rawMap_.get("dynamic_time").setZero();
  }
  {
//    boost::recursive_mutex::scoped_lock scopedLockForFusedData(fusedMapMutex_);
    fusedMap_.clearAll();
    fusedMap_.resetTimestamp();
  }
  return true;
}

void ElevationMap::visibilityCleanup(double updatedTime) {
  const Parameters parameters{parameters_};
  // Get current time to compute calculation time.
  const auto methodStartTime = std::chrono::high_resolution_clock::now();
  const double timeSinceInitialization = updatedTime - initialTime_;

  // Copy raw elevation map data for safe multi-threading.
//  boost::recursive_mutex::scoped_lock scopedLockForVisibilityCleanupData(visibilityCleanupMapMutex_);
//  boost::recursive_mutex::scoped_lock scopedLockForRawData(rawMapMutex_);
  visibilityCleanupMap_ = rawMap_;
  rawMap_.clear("lowest_scan_point");
  rawMap_.clear("sensor_x_at_lowest_scan");
  rawMap_.clear("sensor_y_at_lowest_scan");
  rawMap_.clear("sensor_z_at_lowest_scan");
//  scopedLockForRawData.unlock();
  visibilityCleanupMap_.add("max_height");

  // Create max. height layer with ray tracing.
  for (grid_map::GridMapIterator iterator(visibilityCleanupMap_); !iterator.isPastEnd(); ++iterator) {
    if (!visibilityCleanupMap_.isValid(*iterator)) {
      continue;
    }
    const auto& lowestScanPoint = visibilityCleanupMap_.at("lowest_scan_point", *iterator);
    const auto& sensorXatLowestScan = visibilityCleanupMap_.at("sensor_x_at_lowest_scan", *iterator);
    const auto& sensorYatLowestScan = visibilityCleanupMap_.at("sensor_y_at_lowest_scan", *iterator);
    const auto& sensorZatLowestScan = visibilityCleanupMap_.at("sensor_z_at_lowest_scan", *iterator);
    if (std::isnan(lowestScanPoint)) {
      continue;
    }
    grid_map::Index indexAtSensor;
    if (!visibilityCleanupMap_.getIndex(grid_map::Position(sensorXatLowestScan, sensorYatLowestScan), indexAtSensor)) {
      continue;
    }
    grid_map::Position point;
    visibilityCleanupMap_.getPosition(*iterator, point);
    float pointDiffX = point.x() - sensorXatLowestScan;
    float pointDiffY = point.y() - sensorYatLowestScan;
    float distanceToPoint = sqrt(pointDiffX * pointDiffX + pointDiffY * pointDiffY);
    if (distanceToPoint > 0.0) {
      for (grid_map::LineIterator iterator(visibilityCleanupMap_, indexAtSensor, *iterator); !iterator.isPastEnd(); ++iterator) {
        grid_map::Position cellPosition;
        visibilityCleanupMap_.getPosition(*iterator, cellPosition);
        const float cellDiffX = cellPosition.x() - sensorXatLowestScan;
        const float cellDiffY = cellPosition.y() - sensorYatLowestScan;
        const float distanceToCell = distanceToPoint - sqrt(cellDiffX * cellDiffX + cellDiffY * cellDiffY);
        const float maxHeightPoint = lowestScanPoint + (sensorZatLowestScan - lowestScanPoint) / distanceToPoint * distanceToCell;
        auto& cellMaxHeight = visibilityCleanupMap_.at("max_height", *iterator);
        if (std::isnan(cellMaxHeight) || cellMaxHeight > maxHeightPoint) {
          cellMaxHeight = maxHeightPoint;
        }
      }
    }
  }

  // Vector of indices that will be removed.
  std::vector<grid_map::Position> cellPositionsToRemove;
  for (grid_map::GridMapIterator iterator(visibilityCleanupMap_); !iterator.isPastEnd(); ++iterator) {
    if (!visibilityCleanupMap_.isValid(*iterator)) {
      continue;
    }
    const auto& time = visibilityCleanupMap_.at("time", *iterator);
    if (timeSinceInitialization - time > parameters.scanningDuration_) {
      // Only remove cells that have not been updated during the last scan duration.
      // This prevents a.o. removal of overhanging objects.
      const auto& elevation = visibilityCleanupMap_.at("elevation", *iterator);
      const auto& variance = visibilityCleanupMap_.at("variance", *iterator);
      const auto& maxHeight = visibilityCleanupMap_.at("max_height", *iterator);
      if (!std::isnan(maxHeight) && elevation - 3.0 * sqrt(variance) > maxHeight) {
        grid_map::Position position;
        visibilityCleanupMap_.getPosition(*iterator, position);
        cellPositionsToRemove.push_back(position);
      }
    }
  }

  // Remove points in current raw map.
//  scopedLockForRawData.lock();
  for (const auto& cellPosition : cellPositionsToRemove) {
    grid_map::Index index;
    if (!rawMap_.getIndex(cellPosition, index)) {
      continue;
    }
    if (rawMap_.isValid(index)) {
      rawMap_.at("elevation", index) = NAN;
      rawMap_.at("dynamic_time", index) = 0.0f;
    }
  }
//  scopedLockForRawData.unlock();

  const auto duration = std::chrono::high_resolution_clock::now() - methodStartTime;
  drake::log()->debug(
      "Visibility cleanup has been performed in {} s ({} points).",
      duration.count(), static_cast<int>(cellPositionsToRemove.size())
  );
  if (duration.count() > parameters.visibilityCleanupDuration_) {
    drake::log()->warn(
        "Visibility cleanup duration is too high (current duration is {}).",
        duration.count()
    );
  }
}

void ElevationMap::move(const Eigen::Vector2d& position) {
//  boost::recursive_mutex::scoped_lock scopedLockForRawData(rawMapMutex_);
  std::vector<grid_map::BufferRegion> newRegions;

  if (rawMap_.move(position, newRegions)) {
    drake::log()->debug("Elevation map has been moved to position ({}, {}).",
                        rawMap_.getPosition().x(), rawMap_.getPosition().y());

    // The "dynamic_time" layer is meant to be interpreted as integer values, therefore nan:s need to be zeroed.
    grid_map::Matrix& dynTime{rawMap_.get("dynamic_time")};
    dynTime = dynTime.array().isNaN().select(grid_map::Matrix::Scalar(0.0f), dynTime.array());

    if (hasUnderlyingMap_) {
      rawMap_.addDataFrom(underlyingMap_, false, false, true);
    }
  }
}

const grid_map::GridMap& ElevationMap::getRawGridMap() const {
  return rawMap_;
}

void ElevationMap::setRawGridMap(const grid_map::GridMap& map) {
//  boost::recursive_mutex::scoped_lock scopedLockForRawData(rawMapMutex_);
  rawMap_ = map;
}

const grid_map::GridMap& ElevationMap::getFusedGridMap() const {
  return fusedMap_;
}

void ElevationMap::setFusedGridMap(const grid_map::GridMap& map) {
//  boost::recursive_mutex::scoped_lock scopedLockForFusedData(fusedMapMutex_);
  fusedMap_ = map;
}

double ElevationMap::getTimeOfLastUpdate() {
  return rawMap_.getTimestamp() * 1e-9;
}

double ElevationMap::getTimeOfLastFusion() {
//  boost::recursive_mutex::scoped_lock scopedLock(fusedMapMutex_);
  return fusedMap_.getTimestamp() * 1e-9;
}

const drake::math::RigidTransformd& ElevationMap::getPose() {
  return pose_;
}

bool ElevationMap::getPosition3dInRobotParentFrame(
    const Eigen::Array2i& index, Eigen::Vector3d& position) {
  Eigen::Vector3d positionInGridFrame;
  if (!rawMap_.getPosition3("elevation", index, positionInGridFrame)) {
    return false;
  }
  position = pose_ * (positionInGridFrame);
  return true;
}

//boost::recursive_mutex& ElevationMap::getFusedDataMutex() {
//  return fusedMapMutex_;
//}
//
//boost::recursive_mutex& ElevationMap::getRawDataMutex() {
//  return rawMapMutex_;
//}

bool ElevationMap::clean() {
  const Parameters parameters{parameters_};
//  boost::recursive_mutex::scoped_lock scopedLockForRawData(rawMapMutex_);
  rawMap_.get("variance") =
      rawMap_.get("variance").unaryExpr(VarianceClampOperator<float>(parameters.minVariance_, parameters.maxVariance_));
  rawMap_.get("horizontal_variance_x") =
      rawMap_.get("horizontal_variance_x")
          .unaryExpr(VarianceClampOperator<float>(parameters.minHorizontalVariance_, parameters.maxHorizontalVariance_));
  rawMap_.get("horizontal_variance_y") =
      rawMap_.get("horizontal_variance_y")
          .unaryExpr(VarianceClampOperator<float>(parameters.minHorizontalVariance_, parameters.maxHorizontalVariance_));
  return true;
}

void ElevationMap::resetFusedData() {
//  boost::recursive_mutex::scoped_lock scopedLockForFusedData(fusedMapMutex_);
  fusedMap_.clearAll();
  fusedMap_.resetTimestamp();
}

void ElevationMap::setFrameId(const std::string& frameId) {
  rawMap_.setFrameId(frameId);
  fusedMap_.setFrameId(frameId);
}

void ElevationMap::setTimestamp(double timestamp) {
  rawMap_.setTimestamp(timestamp * 1e9);
  fusedMap_.setTimestamp(timestamp * 1e9);
}

const std::string& ElevationMap::getFrameId() {
  return rawMap_.getFrameId();
}

void ElevationMap::updateUnderlyingMap(const grid_map::GridMap& underlyingMap) {
  const Parameters parameters{parameters_};
  drake::log()->debug("Updating underlying map.");

  DRAKE_DEMAND(underlyingMap.getFrameId() == rawMap_.getFrameId());
  DRAKE_DEMAND(underlyingMap.exists("elevation"));

  underlyingMap_ = underlyingMap;
  if (!underlyingMap_.exists("variance")) {
    underlyingMap_.add("variance", parameters.minVariance_);
  }
  if (!underlyingMap_.exists("horizontal_variance_x")) {
    underlyingMap_.add("horizontal_variance_x",
                       parameters.minHorizontalVariance_);
  }
  if (!underlyingMap_.exists("horizontal_variance_y")) {
    underlyingMap_.add("horizontal_variance_y",
                       parameters.minHorizontalVariance_);
  }
  if (!underlyingMap_.exists("color")) {
    underlyingMap_.add("color", 0.0);
  }
  underlyingMap_.setBasicLayers(rawMap_.getBasicLayers());
  hasUnderlyingMap_ = true;
  rawMap_.addDataFrom(underlyingMap_, false, false, true);
}

void ElevationMap::setRawSubmapHeight(const grid_map::Position& initPosition,
                                      float mapHeight,
                                      float variance,
                                      double lengthInXSubmap,
                                      double lengthInYSubmap) {
  // Set a submap area (lengthInYSubmap, lengthInXSubmap) with a constant
  // height (mapHeight) and variance.
//  boost::recursive_mutex::scoped_lock scopedLockForRawData(rawMapMutex_);

  // Calculate submap iterator start index.
  const grid_map::Position topLeftPosition(initPosition(0) + lengthInXSubmap / 2, initPosition(1) + lengthInYSubmap / 2);
  grid_map::Index submapTopLeftIndex;
  rawMap_.getIndex(topLeftPosition, submapTopLeftIndex);

  // Calculate submap area.
  const double resolution = rawMap_.getResolution();
  const int lengthInXSubmapI = static_cast<int>(lengthInXSubmap / resolution);
  const int lengthInYSubmapI = static_cast<int>(lengthInYSubmap / resolution);
  const Eigen::Array2i submapBufferSize(lengthInYSubmapI, lengthInXSubmapI);

  // Iterate through submap and fill height values.
  grid_map::Matrix& elevationData = rawMap_["elevation"];
  grid_map::Matrix& varianceData = rawMap_["variance"];
  for (grid_map::SubmapIterator iterator(rawMap_, submapTopLeftIndex, submapBufferSize); !iterator.isPastEnd(); ++iterator) {
    const grid_map::Index index(*iterator);
    elevationData(index(0), index(1)) = mapHeight;
    varianceData(index(0), index(1)) = variance;
  }
}

float ElevationMap::cumulativeDistributionFunction(float x, float mean, float standardDeviation) {
  return 0.5 * erfc(-(x - mean) / (standardDeviation * sqrt(2.0)));
}

}  // namespace elevation_mapping<|MERGE_RESOLUTION|>--- conflicted
+++ resolved
@@ -221,11 +221,7 @@
   double duration = static_cast<std::chrono::duration<double>>(
       std::chrono::high_resolution_clock::now() - methodStartTime
     ).count();
-<<<<<<< HEAD
   drake::log()->trace(
-=======
-  drake::log()->debug(
->>>>>>> 5ac27ad5
       "Raw map has been updated with a new point cloud in {} s.", duration
   );
   return true;
